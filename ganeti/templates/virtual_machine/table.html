{% load webmgr_tags %}

{% block head %}

<style>
    td.actions div.delete {
        float:none;
    }
    #content td.actions a, #content td.actions {
        padding:5px 0 0 0;
    }
</style>

<script type="text/javascript" src="{{MEDIA_URL}}/js/jquery.ajax.delete.js"></script>
<script type="text/javascript" src="{{MEDIA_URL}}/js/jquery.tablesorter.min.js"></script>
<script type="text/javascript">
    $(document).ready(function() {
        $("#vmlist").tablesorter();
    });
</script>
{% endblock %}

{% if cluster %}
    <a class="button add" href="{% url instance-create cluster.slug %}">Add Virtual Machine</a>
{% else %}
    {% if can_create %}
    <a class="button add" href="{% url instance-create %}">Add Virtual Machine</a>
    {% endif %}
{% endif %}
<table id="vmlist" class="sorted">
<thead>
    <tr>
      <th class="status"></th>
      <th>Name</th>
      {% if not cluster %}
      <th>Cluster</th>
      {% endif %}
      <th>Node</th>
      <th>OS</th>
      <th>RAM</th>
      <th>Disk Space</th>
      <th>vCPUs</th>
    </tr>
</thead>
<tbody id="vms">
    {% for vm in vms %}
    {% with vm.info as info %}
    <tr>
        
        <td class="status">
            {% if vm.error %}
                <div class="icon_error" title="Ganeti API Error: {{vm.error}}, last status was {{ info.status|render_instance_status }}"></div>
            {% else %}
                {% if info.admin_state %}
                    {% if info.oper_state %}
                        <div class="icon_running" title="running"></div>
                    {% else %}
                        <div class="icon_error" title="{{ info.status|render_instance_status }}"></div>
                    {% endif %}
                {% else %}
                    {% if info.oper_state %}
                        <div class="icon_error" title="{{ info.status|render_instance_status }}"></div>
                    {% else %}
                        <div class="icon_stopped" title="stopped"></div>
                    {% endif %}
                {% endif %}
            {% endif %}
        </td>
        
        <td class="name">
            <a href="{% url instance-detail vm.cluster.slug vm.hostname %}">
                {{ vm.hostname }}
            </a>
        </td>
        {% if not cluster %}
            <td>{{ vm.cluster|abbreviate_fqdn }}</td>
        {% endif %}
<<<<<<< HEAD
        <td>{{ info.pnode }}</td>
        <td>{{ vm.operating_system|render_os }}</td>
=======
        <td>{{ info.pnode|abbreviate_fqdn }}</td>
        <td>{{ vm.operating_system }}</td>
>>>>>>> 8c381c02
        <td>{{ vm.ram|render_storage }}</td>
        <td>{{ vm.disk_size|render_storage }}</td>
        <td>{{ vm.virtual_cpus }}</td>
    {% endwith %}
    {% empty %}
        <tr class="none"><td colspan="100%">No Virtual Machines</td></tr>
    {% endfor %}
</tbody>
</table><|MERGE_RESOLUTION|>--- conflicted
+++ resolved
@@ -75,13 +75,8 @@
         {% if not cluster %}
             <td>{{ vm.cluster|abbreviate_fqdn }}</td>
         {% endif %}
-<<<<<<< HEAD
-        <td>{{ info.pnode }}</td>
+        <td>{{ info.pnode|abbreviate_fqdn }}</td>
         <td>{{ vm.operating_system|render_os }}</td>
-=======
-        <td>{{ info.pnode|abbreviate_fqdn }}</td>
-        <td>{{ vm.operating_system }}</td>
->>>>>>> 8c381c02
         <td>{{ vm.ram|render_storage }}</td>
         <td>{{ vm.disk_size|render_storage }}</td>
         <td>{{ vm.virtual_cpus }}</td>
