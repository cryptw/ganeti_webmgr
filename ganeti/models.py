# Copyright (C) 2010 Oregon State University et al.
# Copyright (C) 2010 Greek Research and Technology Network
#
# This program is free software; you can redistribute it and/or
# modify it under the terms of the GNU General Public License
# as published by the Free Software Foundation; either version 2
# of the License, or (at your option) any later version.
#
# This program is distributed in the hope that it will be useful,
# but WITHOUT ANY WARRANTY; without even the implied warranty of
# MERCHANTABILITY or FITNESS FOR A PARTICULAR PURPOSE.  See the
# GNU General Public License for more details.
#
# You should have received a copy of the GNU General Public License
# along with this program; if not, write to the Free Software
# Foundation, Inc., 51 Franklin Street, Fifth Floor, Boston, MA  02110-1301,
# USA.


import cPickle
from datetime import datetime, timedelta
from hashlib import sha1
from subprocess import Popen

from django.conf import settings

from django.contrib.sites import models as sites_app
from django.contrib.sites.management import create_default_site
from django.contrib.auth.models import User, Group
from django.contrib.contenttypes.models import ContentType
from django.contrib.contenttypes.generic import GenericForeignKey

from django.db import models
from django.db.models import Sum
from django.db.models.signals import post_save, post_syncdb

from object_permissions.registration import register
<<<<<<< HEAD
from ganeti import constants
from ganeti.fields import PreciseDateTimeField
=======
from ganeti import constants, management
>>>>>>> b8f7623e
from util import client
from util.client import GanetiApiError

if settings.VNC_PROXY:
    from vncauthproxy.vapclient import request_forwarding


RAPI_CACHE = {}
RAPI_CACHE_HASHES = {}
def get_rapi(hash, cluster):
    """
    Retrieves the cached Ganeti RAPI client for a given hash.  The Hash is
    derived from the connection credentials required for a cluster.  If the
    client is not yet cached, it will be created and added.

    If a hash does not correspond to any cluster then Cluster.DoesNotExist will
    be raised.

    @param cluster - either a cluster object, or ID of object.  This is used for
        resolving the cluster if the client is not already found.  The id is
        used rather than the hash, because the hash is mutable.

    @return a Ganeti RAPI client.
    """
    if hash in RAPI_CACHE:
        return RAPI_CACHE[hash]

    # always look up the instance, even if we were given a Cluster instance
    # it ensures we are retrieving the latest credentials.  This helps avoid
    # stale credentials.  Retrieve only the values because we don't actually
    # need another Cluster instance here.
    if isinstance(cluster, (Cluster,)):
        cluster = cluster.id
    (credentials,) = Cluster.objects.filter(id=cluster) \
        .values_list('hash','hostname','port','username','password')
    hash, host, port, user, password = credentials
    user = user if user else None
    password = password if password else None

    # now that we know hash is fresh, check cache again. The original hash could
    # have been stale.  This avoids constructing a new RAPI that already exists.
    if hash in RAPI_CACHE:
        return RAPI_CACHE[hash]

    # delete any old version of the client that was cached.
    if cluster in RAPI_CACHE_HASHES:
        del RAPI_CACHE[RAPI_CACHE_HASHES[cluster]]

    rapi = client.GanetiRapiClient(host, port, user, password)
    RAPI_CACHE[hash] = rapi
    RAPI_CACHE_HASHES[cluster] = hash
    return rapi


def clear_rapi_cache():
    """
    clears the rapi cache
    """
    RAPI_CACHE.clear()
    RAPI_CACHE_HASHES.clear()


class CachedClusterObject(models.Model):
    """
    mixin class for objects that reside on the cluster but some portion is
    cached in the database.  This class contains logic and other structures for
    handling cache loading transparently
    """
    serialized_info = models.TextField(null=True, default=None, editable=False)
    mtime = PreciseDateTimeField(null=True, editable=False)
    cached = PreciseDateTimeField(null=True, editable=False)
    ignore_cache = models.BooleanField(default=False)
    
    __info = None
    error = None
    ctime = None

    def __init__(self, *args, **kwargs):
        super(CachedClusterObject, self).__init__(*args, **kwargs)
        self.load_info()

    @property
    def info(self):
        """
        Getter for self.info, a dictionary of data about a VirtualMachine.  This
        is a proxy to self.serialized_info that handles deserialization.
        Accessing this property will lazily deserialize info if it has not yet
        been deserialized.
        """
        if self.__info is None:
            if self.serialized_info is not None:
                self.__info = cPickle.loads(str(self.serialized_info))
        return self.__info

    @info.setter
    def info(self, value):
        """
        Setter for self.info, proxy to self.serialized_info that handles
        serialization.  When info is set, it will be parsed will trigger
        self._parse_info() to update persistent and non-persistent properties
        stored on the model instance.
        
        Calling this method will not force serialization.  Serialization of info
        is lazy and will only occur when saving.
        """
        self.__info = value
        self.parse_info()
        self.serialized_info = None

    def load_info(self):
        """
        Load cached info retrieved from the ganeti cluster.  This function
        includes a lazy cache mechanism that uses a timer to decide whether or
        not to refresh the cached information with new information from the
        ganeti cluster.
        
        This will ignore the cache when self.ignore_cache is True
        """
        if self.id:
            if self.ignore_cache:
                self.refresh()
            
            elif self.cached is None \
                or datetime.now() > self.cached+timedelta(0, 0, 0, settings.LAZY_CACHE_REFRESH):
                    self.refresh()
            else:
                if self.info:
                    self.parse_transient_info()
                else:
                    self.error = 'No Cached Info'

    def parse_info(self):
        """ Parse all values from the cached info """
        self.parse_transient_info()
        data = self.parse_persistent_info(self.info)
        for k in data:
            setattr(self, k, data[k])

    def refresh(self):
        """
        Retrieve and parse info from the ganeti cluster.  If successfully
        retrieved and parsed, this method will also call save().

        Failure while loading the remote class will result in an incomplete
        object.  The error will be stored to self.error
        """
        try:
            info_ = self._refresh()
            mtime = datetime.fromtimestamp(info_['mtime'])
            self.cached = datetime.now()
            
            if self.mtime is None or mtime > self.mtime:
                # there was an update. Set info and save the object
                self.info = info_
                self.check_job_status()
                self.save()
            else:
                # There was no change on the server.  Only update the cache
                # time. This bypasses the info serialization mechanism and
                # uses a smaller query.
                updates = self.check_job_status()
                if updates:
                    self.__class__.objects.filter(pk=self.id) \
                        .update(cached=self.cached, **updates)
                else:
                    self.__class__.objects.filter(pk=self.id) \
                        .update(cached=self.cached)
                
            self.error = None
        except GanetiApiError, e:
            self.error = str(e)

    def _refresh(self):
        """
        Fetch raw data from the ganeti cluster.  This is specific to the object
        and must be implemented by it.
        """
        raise NotImplementedError

    def check_job_status(self):
        pass

    def parse_transient_info(self):
        """
        Parse properties from cached info that is stored on the class but not in
        the database.  These properties will be loaded every time the object is
        instantiated.  Properties stored on the class cannot be search
        efficiently via the django query api.

        This method is specific to the child object.
        """
        info_ = self.info
        # XXX ganeti 2.1 ctime is always None
        if info_['ctime'] is not None:
            self.ctime = datetime.fromtimestamp(info_['ctime'])

    @classmethod
    def parse_persistent_info(cls, info):
        """
        Parse properties from cached info that are stored in the database. These
        properties will be searchable by the django query api.

        This method is specific to the child object.
        """
        return {'mtime': datetime.fromtimestamp(info['mtime'])}

    def save(self, *args, **kwargs):
        """
        overridden to ensure info is serialized prior to save
        """
        if self.serialized_info is None:
            self.serialized_info = cPickle.dumps(self.__info)
        super(CachedClusterObject, self).save(*args, **kwargs)

    class Meta:
        abstract = True


if settings.DEBUG or True:
    # XXX - if in debug mode create a model for testing cached cluster objects
    class TestModel(CachedClusterObject):
        """ simple implementation of a cached model that has been instrumented """
        saved = False
        data = {'mtime': 1285883187.8692000, 'ctime': 1285799513.4741000}
        throw_error = None
        
        def _refresh(self):
            if self.throw_error:
                raise self.throw_error
            return self.data

        def save(self, *args, **kwargs):
            self.saved = True
            super(TestModel, self).save(*args, **kwargs)


class JobManager(models.Manager):
    """
    Custom manager for Ganeti Jobs model
    """
    def create(self, **kwargs):
        """ helper method for creating a job with disabled cache """
        job = Job(ignore_cache=True, **kwargs)
        job.save(force_insert=True)
        return job


class Job(CachedClusterObject):
    """
    model representing a job being run on a ganeti Cluster.  This includes
    operations such as creating or delting a virtual machine.
    
    Jobs are a special type of CachedClusterObject.  Job's run once then become
    immutable.  The lazy cache is modified to become permanent once a complete
    status (success/error) has been detected.  The cache can be disabled by
    settning ignore_cache=True.
    """
    job_id = models.IntegerField(null=False)
    content_type = models.ForeignKey(ContentType, null=False)
    object_id = models.IntegerField(null=False)
    obj = GenericForeignKey('content_type', 'object_id')
    cluster = models.ForeignKey('Cluster', editable=False, related_name='jobs')
    cluster_hash = models.CharField(max_length=40, editable=False)
    
    finished = models.DateTimeField(null=True)
    status = models.CharField(max_length=10)
    
    objects = JobManager()
    
    @property
    def rapi(self):
        return get_rapi(self.cluster_hash, self.cluster_id)
    
    def _refresh(self):
        return self.rapi.GetJobStatus(self.job_id)
    
    def load_info(self):
        """
        Load info for class.  This will load from ganeti if ignore_cache==True,
        otherwise this will always load from the cache.
        """
        if self.id and self.ignore_cache:
            self.info = self._refresh()
            self.save()
    
    @classmethod
    def parse_persistent_info(cls, info):
        """
        Parse status and turn off cache bypass flag if job has finished
        """
        data = {}
        data['status'] = info['status']
        if data['status'] in ('error','success'):
            data['ignore_cache'] = False
        if info['end_ts']:
            data['finished'] = cls.parse_end_timestamp(info)
        return data

    @classmethod
    def parse_end_timestamp(cls, info):
        sec, micro = info['end_ts']
        return datetime.fromtimestamp(sec+(micro/1000000.0))

    def parse_transient_info(self):
        pass
    
    def save(self, *args, **kwargs):
        """
        sets the cluster_hash for newly saved instances and writes the owner tag
        to ganeti
        """
        if self.id is None or self.cluster_hash == '':
            self.cluster_hash = self.cluster.hash
        
        super(Job, self).save(*args, **kwargs)


    def __repr__(self):
        return "<Job: '%s'>" % self.id
    
    def __str__(self):
        return repr(self)


class VirtualMachine(CachedClusterObject):
    """
    The VirtualMachine (VM) model represents VMs within a Ganeti cluster.  The
    majority of properties are a cache for data stored in the cluster.  All data
    retrieved via the RAPI is stored in VirtualMachine.info, and serialized
    automatically into VirtualMachine.serialized_info.

    Attributes that need to be searchable should be stored as model fields.  All
    other attributes will be stored within VirtualMachine.info.

    This object uses a lazy update mechanism on instantiation.  If the cached
    info from the Ganeti cluster has expired, it will trigger an update.  This
    allows the cache to function in the absence of a periodic update mechanism
    such as Cron, Celery, or Threads.

    The lazy update and periodic update should use separate refresh timeouts
    where LAZY_CACHE_REFRESH > PERIODIC_CACHE_REFRESH.  This ensures that lazy
    cache will only be used if the periodic cache is not updating.

    XXX Serialized_info can possibly be changed to a CharField if an upper
        limit can be determined. (Later Date, if it will optimize db)

    """
    cluster = models.ForeignKey('Cluster', editable=False,
                                related_name='virtual_machines')
    hostname = models.CharField(max_length=128)
    owner = models.ForeignKey('ClusterUser', null=True, \
                              related_name='virtual_machines')
    virtual_cpus = models.IntegerField(default=-1)
    disk_size = models.IntegerField(default=-1)
    ram = models.IntegerField(default=-1)
    cluster_hash = models.CharField(max_length=40, editable=False)
    operating_system = models.CharField(max_length=128)
    status = models.CharField(max_length=10)

    last_job = models.ForeignKey(Job, null=True)

    @property
    def rapi(self):
        return get_rapi(self.cluster_hash, self.cluster_id)

    def save(self, *args, **kwargs):
        """
        sets the cluster_hash for newly saved instances
        """
        if self.id is None:
            self.cluster_hash = self.cluster.hash

        info_ = self.info
        if info_:
            found = False
            remove = []
            for tag in info_['tags']:
                # Update owner Tag. Make sure the tag is set to the owner
                #  that is set in webmgr.
                if tag.startswith(constants.OWNER_TAG):
                    id = int(tag[len(constants.OWNER_TAG):])
                    # Since there is no 'update tag' delete old tag and
                    #  replace with tag containing correct owner id.
                    if id == self.owner_id:
                        found = True
                    else:
                        remove.append(tag)
            if remove:
                self.rapi.DeleteInstanceTags(self.hostname, remove)
                for tag in remove:
                    info_['tags'].remove(tag)
            if self.owner_id and not found:
                tag = '%s%s' % (constants.OWNER_TAG, self.owner_id)
                self.rapi.AddInstanceTags(self.hostname, [tag])
                self.info['tags'].append(tag)

        super(VirtualMachine, self).save(*args, **kwargs)

    @classmethod
    def parse_persistent_info(cls, info):
        """
        Loads all values from cached info, included persistent properties that
        are stored in the database
        """
        data = super(VirtualMachine, cls).parse_persistent_info(info)
        
        # Parse resource properties
        data['ram'] = info['beparams']['memory']
        data['virtual_cpus'] = info['beparams']['vcpus']
        # Sum up the size of each disk used by the VM
        disk_size = 0
        for disk in info['disk.sizes']:
            disk_size += disk
        data['disk_size'] = disk_size
        data['operating_system'] = info['os']
        data['status'] = info['status']
        
        return data

    def check_job_status(self):
        """
        if the cache bypass is enabled then check the status of the last job
        when the job is complete we can reenable the cache.
        
        @returns - dictionary of values that were updates
        """
        if self.ignore_cache and self.last_job_id:
            (job_id,) = Job.objects.filter(pk=self.last_job_id)\
                            .values_list('job_id', flat=True)
            data = self.rapi.GetJobStatus(job_id)
            status = data['status']
            
            if status in ('success', 'error'):
                finished = Job.parse_end_timestamp(data)
                Job.objects.filter(pk=self.last_job_id) \
                    .update(status=status, ignore_cache=False, finished=finished)
                self.ignore_cache = False
            
            if status == 'success':
                self.last_job = None
                return dict(ignore_cache=False, last_job=None)
            
            elif status == 'error':
                return dict(ignore_cache=False)

    def _refresh(self):
        return self.rapi.GetInstance(self.hostname)

    def shutdown(self):
        id = self.rapi.ShutdownInstance(self.hostname)
        job = Job.objects.create(job_id=id, obj=self, cluster_id=self.cluster_id)
        self.last_job = job
        VirtualMachine.objects.filter(pk=self.id) \
            .update(last_job=job, ignore_cache=True)
        return job

    def startup(self):
        id = self.rapi.StartupInstance(self.hostname)
        job = Job.objects.create(job_id=id, obj=self, cluster_id=self.cluster_id)
        self.last_job = job
        VirtualMachine.objects.filter(pk=self.id) \
            .update(last_job=job, ignore_cache=True)
        return job

    def reboot(self):
        id = self.rapi.RebootInstance(self.hostname)
        job = Job.objects.create(job_id=id, obj=self, cluster_id=self.cluster_id)
        self.last_job = job
        VirtualMachine.objects.filter(pk=self.id) \
            .update(last_job=job, ignore_cache=True)
        return job

    def setup_vnc_forwarding(self):
        password = 'none'
        info_ = self.info
        port = info_['network_port']
        node = info_['pnode']
        request_forwarding(12345, self.hostname, port, password)
        return port, password

    def __repr__(self):
        return "<VirtualMachine: '%s'>" % self.hostname

    def __unicode__(self):
        return self.hostname


class Cluster(CachedClusterObject):
    """
    A Ganeti cluster that is being tracked by this manager tool
    """
    hostname = models.CharField(max_length=128, unique=True)
    slug = models.SlugField(max_length=50, unique=True, db_index=True)
    port = models.PositiveIntegerField(default=5080)
    description = models.CharField(max_length=128, blank=True, null=True)
    username = models.CharField(max_length=128, blank=True, null=True)
    password = models.CharField(max_length=128, blank=True, null=True)
    hash = models.CharField(max_length=40, editable=False)

    # quota properties
    virtual_cpus = models.IntegerField(null=True, blank=True)
    disk = models.IntegerField(null=True, blank=True)
    ram = models.IntegerField(null=True, blank=True)

    def __unicode__(self):
        return self.hostname

    def save(self, *args, **kwargs):
        self.hash = self.create_hash()
        super(Cluster, self).save(*args, **kwargs)

    @property
    def rapi(self):
        """
        retrieves the rapi client for this cluster.
        """
        # XXX always pass self in.  not only does it avoid querying this object
        # from the DB a second time, it also prevents a recursion loop caused
        # by __init__ fetching info from the Cluster
        return get_rapi(self.hash, self)

    def create_hash(self):
        """
        Creates a hash for this cluster based on credentials required for
        connecting to the server
        """
        return sha1('%s%s%s%s' % \
                    (self.username, self.password, self.hostname, self.port)) \
                .hexdigest()

    def get_quota(self, user=None):
        """
        Get the quota for a ClusterUser

        @return user's quota, default quota, or none
        """
        if user is None:
            return {'default':1, 'ram':self.ram, 'disk':self.disk, \
                    'virtual_cpus':self.virtual_cpus}

        query = Quota.objects.filter(cluster=self, user=user)
        if query.exists():
            (quota,) = query.values('ram', 'disk', 'virtual_cpus')
            quota['default'] = 0
            return quota

        return {'default':1, 'ram':self.ram, 'disk':self.disk, \
                    'virtual_cpus':self.virtual_cpus, }

    def set_quota(self, user, values=None):
        """
        set the quota for a ClusterUser

        @param values: dictionary of values, or None to delete the quota
        """
        kwargs = {'cluster':self, 'user':user}
        if values is None:
            Quota.objects.filter(**kwargs).delete()
        else:
            quota, new = Quota.objects.get_or_create(**kwargs)
            quota.__dict__.update(values)
            quota.save()

    def sync_virtual_machines(self, remove=False):
        """
        Synchronizes the VirtualMachines in the database with the information
        this ganeti cluster has:
            * VMs no longer in ganeti are deleted
            * VMs missing from the database are added
        """
        ganeti = self.instances()
        db = self.virtual_machines.all().values_list('hostname', flat=True)

        # add VMs missing from the database
        for hostname in filter(lambda x: unicode(x) not in db, ganeti):
            VirtualMachine(cluster=self, hostname=hostname).save()

        # deletes VMs that are no longer in ganeti
        if remove:
            missing_ganeti = filter(lambda x: str(x) not in ganeti, db)
            if missing_ganeti:
                self.virtual_machines \
                    .filter(hostname__in=missing_ganeti).delete()

    @property
    def missing_in_ganeti(self):
        """
        Returns list of VirtualMachines that are missing from the ganeti cluster
        but present in the database
        """
        ganeti = self.instances()
        db = self.virtual_machines.all().values_list('hostname', flat=True)
        return filter(lambda x: str(x) not in ganeti, db)

    @property
    def missing_in_db(self):
        """
        Returns list of VirtualMachines that are missing from the database, but
        present in ganeti
        """
        ganeti = self.instances()
        db = self.virtual_machines.all().values_list('hostname', flat=True)
        return filter(lambda x: unicode(x) not in db, ganeti)

    def _refresh(self):
        return self.rapi.GetInfo()

    def nodes(self, bulk=False):
        """Gets all Cluster Nodes

        Calls the rapi client for the nodes of the cluster.
        """
        try:
            return self.rapi.GetNodes(bulk=bulk)
        except GanetiApiError:
            return []

    def node(self, node):
        """Get a single Node
        Calls the rapi client for a specific cluster node.
        """
        try:
            return self.rapi.GetNode(node)
        except GanetiApiError:
            return None

    def instances(self, bulk=False):
        """Gets all VMs which reside under the Cluster
        Calls the rapi client for all instances.
        """
        try:
            return self.rapi.GetInstances(bulk=bulk)
        except GanetiApiError:
            return []

    def instance(self, instance):
        """Get a single Instance
        Calls the rapi client for a specific instance.
        """
        try:
            return self.rapi.GetInstance(instance)
        except GanetiApiError:
            return None


class ClusterUser(models.Model):
    """
    Base class for objects that may interact with a Cluster or VirtualMachine.
    """
    clusters = models.ManyToManyField(Cluster, through='Quota',
                                      related_name='users')
    name = models.CharField(max_length=128)
    real_type = models.ForeignKey(ContentType, editable=False, null=True)

    def save(self, *args, **kwargs):
        if not self.id:
            self.real_type = self._get_real_type()
        super(ClusterUser, self).save(*args, **kwargs)

    def _get_real_type(self):
        return ContentType.objects.get_for_model(type(self))

    def cast(self):
        return self.real_type.get_object_for_this_type(pk=self.pk)

    def __unicode__(self):
        return self.name

    @property
    def used_resources(self):
        """
        Return dictionary of total resources used by Virtual Machines that this
        ClusterUser owns
        """
        return self.virtual_machines.exclude(ram=-1, disk_size=-1, \
                                             virtual_cpus=-1) \
                            .aggregate(disk=Sum('disk_size'), ram=Sum('ram'), \
                                       virtual_cpus=Sum('virtual_cpus'))


class Profile(ClusterUser):
    """
    Profile associated with a django.contrib.auth.User object.
    """
    user = models.OneToOneField(User)

    def grant(self, perm, object):
        self.user.grant(perm, object)

    def set_perms(self, perms, object):
        self.user.set_perms(perms, object)

    def filter_on_perms(self, *args, **kwargs):
        return self.user.filter_on_perms(*args, **kwargs)

    def has_perm(self, *args, **kwargs):
        return self.user.has_perm(*args, **kwargs)


class Organization(ClusterUser):
    """
    An organization is used for grouping Users.  Organizations are matched with
    an instance of contrib.auth.models.Group.  This model exists so that
    contrib.auth.models.Group have a 1:1 relation with a ClusterUser on which quotas and
    permissions can be assigned.
    """
    group = models.OneToOneField(Group, related_name='organization')

    def grant(self, perm, object):
        self.group.grant(perm, object)

    def set_perms(self, perms, object):
        self.group.set_perms(perms, object)

    def filter_on_perms(self, *args, **kwargs):
        return self.group.filter_on_perms(*args, **kwargs)

    def has_perm(self, *args, **kwargs):
        return self.group.has_perm(*args, **kwargs)


class Quota(models.Model):
    """
    A resource limit imposed on a ClusterUser for a given Cluster.  The
    attributes of this model represent maximum values the ClusterUser can
    consume.  The absence of a Quota indicates unlimited usage.
    """
    user = models.ForeignKey(ClusterUser, related_name='quotas')
    cluster = models.ForeignKey(Cluster, related_name='quotas')

    ram = models.IntegerField(default=0, null=True)
    disk = models.IntegerField(default=0, null=True)
    virtual_cpus = models.IntegerField(default=0, null=True)


def create_profile(sender, instance, **kwargs):
    """
    Create a profile object whenever a new user is created, also keeps the
    profile name synchronized with the username
    """
    profile, new = Profile.objects.get_or_create(user=instance)
    if profile.name != instance.username:
        profile.name = instance.username
        profile.save()


def update_cluster_hash(sender, instance, **kwargs):
    """
    Updates the Cluster hash for all of it's VirtualMachines
    """
    instance.virtual_machines.all().update(cluster_hash=instance.hash)
    instance.jobs.all().update(cluster_hash=instance.hash)


def update_organization(sender, instance, **kwargs):
    """
    Creates a Organizations whenever a contrib.auth.models.Group is created
    """
    org, new = Organization.objects.get_or_create(group=instance)
    org.name = instance.name
    org.save()

post_save.connect(create_profile, sender=User)
post_save.connect(update_cluster_hash, sender=Cluster)
post_save.connect(update_organization, sender=Group)

# Disconnect create_default_site from django.contrib.sites so that
#  the useless table for sites is not created. This will be
#  reconnected for other apps to use in update_sites_module.
post_syncdb.disconnect(create_default_site, sender=sites_app)
post_syncdb.connect(management.update_sites_module, sender=sites_app, \
  dispatch_uid = "ganeti.management.update_sites_module")

# Register permissions on our models.
# These are part of the DB schema and should not be changed without serious
# forethought.
# You *must* syncdb after you change these.
register([
    "admin",
    "create_vm",
    "migrate",
    "export",
    "replace_disks",
    "tags",
    ],
    Cluster)
register([
    "admin",
    "power",
    "remove",
    "modify",
    "tags",
    ],
    VirtualMachine)<|MERGE_RESOLUTION|>--- conflicted
+++ resolved
@@ -35,12 +35,8 @@
 from django.db.models.signals import post_save, post_syncdb
 
 from object_permissions.registration import register
-<<<<<<< HEAD
-from ganeti import constants
+from ganeti import constants, management
 from ganeti.fields import PreciseDateTimeField
-=======
-from ganeti import constants, management
->>>>>>> b8f7623e
 from util import client
 from util.client import GanetiApiError
 
@@ -514,11 +510,12 @@
         return job
 
     def setup_vnc_forwarding(self):
+        #password = self.set_random_vnc_password(instance)
         password = 'none'
         info_ = self.info
         port = info_['network_port']
         node = info_['pnode']
-        request_forwarding(12345, self.hostname, port, password)
+        Popen(['util/portforwarder.py', '%d'%port, '%s:%d'%(node, port)])
         return port, password
 
     def __repr__(self):
