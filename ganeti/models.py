--- conflicted
+++ resolved
@@ -25,94 +25,6 @@
         return self._method
 
 
-<<<<<<< HEAD
-class InstanceManager(object):
-    """
-    Manager for retrieving VirtualMachine objects.  This class emulates the
-    manager/queryset interface provided by django models, providing a limited
-    set of methods.
-    """
-    
-    def all(self):
-        """
-        Return all VirtualMachines
-        """
-        results = []
-        for cluster in Cluster.objects.all():
-            results.extend([ Instance(cluster, info['name'], info)
-                             for info in cluster.get_cluster_instances_detail() ])
-        return results
-
-    def filter(self, **kwargs):
-        """
-        Return VirtualMachines that match the supplied criteria
-        """
-        if 'cluster' in kwargs:
-            if isinstance(kwargs['cluster'], Cluster):
-                cluster = kwargs['cluster']
-            else:
-                try:
-                    cluster = Cluster.object.get(slug=kwargs['cluster'])
-                except:
-                    return []
-            results = cluster.get_instances()
-            del kwargs['cluster']
-        else:
-            results = self.all()
-
-        for arg, val in kwargs.items():
-            if arg == 'owner':
-                if isinstance(val, User):
-                    try:
-                        val = User.objects.get(username__iexact=val)
-                    except:
-                        return []
-                results = [ result for result in results if val == result.owner ]
-            elif arg == 'name':
-                results = [ result for result in results if result.name == val ]
-            else:
-                results = [ result for result in results
-                            if '%s:%s' % (arg, val) in result.tags ]
-
-        return results
-
-    def get(self, **kwargs):
-        """
-        Retrieve a single VirtualMachine
-        """
-        results = self.filter(**kwargs)
-        if len(results) == 1:
-            return results[0]
-        elif len(results) > 1:
-            raise MultipleObjectsReturned("Multiple instances found")
-        else:
-            raise ObjectDoesNotExist("Could not find an instance")
-
-
-class Instance(object):
-    objects = InstanceManager()
-
-    def __init__(self, cluster, name, info=None):
-        self._cluster = cluster
-        self.name = name
-        self.owner = None
-        self._update(info)
-
-    def _update(self, info=None):
-        if not info:
-            info = self._cluster.get_instance_info(self.name)
-
-        for attr in info:
-            self.__dict__[attr] = info[attr]
-
-        for tag in self.tags:
-            if tag.startswith('owner:'):
-                try:
-                    self.owner = Owner.objects.get(name__iexact=tag.replace('owner:',''))
-                except:
-                    pass
-
-=======
 class VirtualMachine(models.Model):
     """
     The VirtualMachine (VM) model represents VMs within a Ganeti cluster.  The
@@ -182,7 +94,6 @@
         """
         info = self.info
         
->>>>>>> 7549c781
         if getattr(self, 'ctime', None):
             self.ctime = datetime.fromtimestamp(self.ctime)
         if getattr(self, 'mtime', None):
