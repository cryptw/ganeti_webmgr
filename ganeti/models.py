--- conflicted
+++ resolved
@@ -104,6 +104,7 @@
     
     __info = None
     error = None
+    mtime = None
     ctime = None
     
     def __init__(self, *args, **kwargs):
@@ -293,14 +294,11 @@
 
     def save(self, *args, **kwargs):
         """
-        sets the cluster_hash for newly saved instances and writes the owner tag
-        to ganeti
+        sets the cluster_hash for newly saved instances
         """
         if self.id is None:
             self.cluster_hash = self.cluster.hash
 
-        self.update_owner_tags()
-
         super(VirtualMachine, self).save(*args, **kwargs)
 
     def parse_persistent_info(self):
@@ -308,27 +306,9 @@
         Loads all values from cached info, included persistent properties that
         are stored in the database
         """
-<<<<<<< HEAD
+        super(VirtualMachine, self).parse_persistent_info()
         
         self.update_owner_tags()
-=======
-        super(VirtualMachine, self).parse_persistent_info()
-        
-        info_ = self.info
-        owner_parsed = False
-        for tag in info_['tags']:
-            # update owner from
-            if tag.startswith('GANETI_WEB_MANAGER:OWNER:'):
-                owner_parsed = True
-                try:
-                    id = int(tag[25:])
-                    if id != self.owner_id:
-                        self.owner = ClusterUser.objects.get(id=id)
-                except ClusterUser.DoesNotExist:
-                    self.owner = None
-        if not owner_parsed:
-            self.owner = None
->>>>>>> 3b269931
 
         # Parse resource properties
         self.ram = self.info['beparams']['memory']
