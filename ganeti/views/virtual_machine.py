--- conflicted
+++ resolved
@@ -663,12 +663,9 @@
             self.fields['rootpath'].initial = defaults['rootpath']
             self.fields['kernelpath'].initial = defaults['kernelpath']
             self.fields['serialconsole'].initial = defaults['serialconsole']
-<<<<<<< HEAD
             self.fields['niclink'].initial = defaults['niclink']
         
-=======
-
->>>>>>> bd4cc1ee
+
         # set cluster choices based on the given owner
         if initial and 'owner' in initial and initial['owner']:
             try:
