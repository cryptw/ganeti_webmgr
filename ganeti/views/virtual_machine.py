--- conflicted
+++ resolved
@@ -350,13 +350,8 @@
             try:
                 job_id = cluster.rapi.CreateInstance('create', hostname,
                         disk_template,
-<<<<<<< HEAD
                         [{"size": disk_size, }],[{'mode':nicmode, 'link':niclink, }],
-                        memory=ram, os=os, vcpus=vcpus,
-=======
-                        [{"size": disk_size, }],[{nicmode: nictype, }],
                         os=os, vcpus=vcpus,
->>>>>>> 54130827
                         pnode=pnode, snode=snode,
                         name_check=name_check, ip_check=name_check,
                         iallocator=iallocator_hostname,
@@ -364,14 +359,11 @@
                             'root_path': rootpath, \
                             'serial_console':serialconsole, \
                             'boot_order':bootorder, \
-<<<<<<< HEAD
                             'nic_type':nictype, \
                             'disk_type':disktype,\
-                            'cdrom_image_path':imagepath})
-=======
                             'cdrom_image_path':imagepath},
                         beparams={"memory": ram})
->>>>>>> 54130827
+
 
                 # Wait for job to process as the error will not happen
                 #  right away
